--- conflicted
+++ resolved
@@ -6,14 +6,11 @@
 
 ## [Unreleased]
 ### Added
-<<<<<<< HEAD
 - Language server
-=======
 - Snippets
     - Open-ended timespan, `tsoe`/`timespan-open-ended`
     - Current time, `time`
 - Changelog, retroactively
->>>>>>> a3206330
 
 ## [1.0.0] - 2021-04-06
 ### Added
